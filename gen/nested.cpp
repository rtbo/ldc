--- conflicted
+++ resolved
@@ -286,11 +286,7 @@
     fd->ir.irFunc->nestedContextCreated = true;
 
     // construct nested variables array
-<<<<<<< HEAD
-    if (fd->closureVars.dim != 0)
-=======
     if (fd->closureVars.dim > 0)
->>>>>>> bf7dd65f
     {
         Logger::println("has nested frame");
         // start with adding all enclosing parent frames until a static parent is reached
@@ -340,16 +336,10 @@
 
         // Add the direct nested variables of this function, and update their indices to match.
         // TODO: optimize ordering for minimal space usage?
-<<<<<<< HEAD
         for (VarDeclarations::iterator I = fd->closureVars.begin(),
                                        E = fd->closureVars.end();
                                        I != E; ++I) {
             VarDeclaration* vd = *I;
-=======
-        for (size_t i = 0; i < fd->closureVars.dim; ++i)
-        {
-            VarDeclaration* vd = fd->closureVars[i];
->>>>>>> bf7dd65f
             if (!vd->ir.irLocal)
                 vd->ir.irLocal = new IrLocal(vd);
 
@@ -406,11 +396,7 @@
     DtoCreateNestedContextType(fd);
 
     // construct nested variables array
-<<<<<<< HEAD
-    if (fd->closureVars.dim != 0)
-=======
     if (fd->closureVars.dim > 0)
->>>>>>> bf7dd65f
     {
         IrFunction* irfunction = fd->ir.irFunc;
         unsigned depth = irfunction->depth;
@@ -458,19 +444,10 @@
         irfunction->nestedVar = frame;
 
         // go through all nested vars and assign addresses where possible.
-<<<<<<< HEAD
         for (VarDeclarations::iterator I = fd->closureVars.begin(),
                                        E = fd->closureVars.end();
                                        I != E; ++I) {
             VarDeclaration *vd = *I;
-
-            if (needsClosure && vd->needsAutoDtor())
-                vd->error("has scoped destruction, cannot build closure");
-=======
-        for (size_t i = 0; i < fd->closureVars.dim; ++i)
-        {
-            VarDeclaration* vd = fd->closureVars[i];
->>>>>>> bf7dd65f
 
             LLValue* gep = DtoGEPi(frame, 0, vd->ir.irLocal->nestedIndex, vd->toChars());
             if (vd->isParameter()) {

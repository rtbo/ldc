--- conflicted
+++ resolved
@@ -440,9 +440,6 @@
     cl::location(global.params.nestedTmpl),
     cl::init(500));
 
-<<<<<<< HEAD
-cl::opt<bool, true, FlagParser> color("color",
-=======
 cl::opt<bool, true> vcolumns("vcolumns",
     cl::desc("print character (column) numbers in diagnostics"),
     cl::location(global.params.showColumns));
@@ -452,7 +449,6 @@
     cl::location(global.params.vgc));
 
 cl::opt<bool, true, FlagParser<bool> > color("color",
->>>>>>> 4db0123b
     cl::desc("Force colored console output"),
     cl::location(global.params.color));
 

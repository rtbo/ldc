#include "gen/llvm.h"

#include "aggregate.h"
#include "declaration.h"
#include "enum.h"
#include "id.h"
#include "rmem.h"
#include "template.h"
#include "init.h"

#include "gen/irstate.h"
#include "gen/tollvm.h"
#include "gen/llvmhelpers.h"
#include "gen/logger.h"
#include "gen/todebug.h"

#include "ir/ir.h"
#include "ir/irvar.h"
#include "ir/irtype.h"
#include "ir/irtypestruct.h"

/* ================================================================== */

void Dsymbol::codegen(Ir*)
{
    Logger::println("Ignoring Dsymbol::toObjFile for %s", toChars());
}

/* ================================================================== */

void Declaration::codegen(Ir*)
{
    Logger::println("Ignoring Declaration::toObjFile for %s", toChars());
}

/* ================================================================== */

void InterfaceDeclaration::codegen(Ir*)
{
    //Logger::println("Ignoring InterfaceDeclaration::toObjFile for %s", toChars());
    if (members && symtab)
        DtoResolveDsymbol(this);
}

/* ================================================================== */

void StructDeclaration::codegen(Ir*)
{
    if (members && symtab)
        DtoResolveDsymbol(this);
}

/* ================================================================== */

void ClassDeclaration::codegen(Ir*)
{
    if (members && symtab)
        DtoResolveDsymbol(this);
}

/* ================================================================== */

void TupleDeclaration::codegen(Ir* p)
{
    Logger::println("TupleDeclaration::toObjFile(): %s", toChars());

    assert(isexp);
    assert(objects);

    int n = objects->dim;

    for (int i=0; i < n; ++i)
    {
        DsymbolExp* exp = (DsymbolExp*)objects->data[i];
        assert(exp->op == TOKdsymbol);
        exp->s->codegen(p);
    }
}

/* ================================================================== */

// FIXME: this is horrible!!!

void VarDeclaration::codegen(Ir* p)
{
    Logger::print("VarDeclaration::toObjFile(): %s | %s\n", toChars(), type->toChars());
    LOG_SCOPE;

    // just forward aliases
    if (aliassym)
    {
        Logger::println("alias sym");
        toAlias()->codegen(p);
        return;
    }

    // output the parent aggregate first
    if (AggregateDeclaration* ad = isMember())
        ad->codegen(p);

    // global variable
#if DMDV2
    // taken from dmd2/structs
    if (isDataseg() || (storage_class & (STCconst | STCimmutable) && init))
#else
    if (isDataseg())
#endif
    {
        Logger::println("data segment");

    #if DMDV2 && 0 // TODO:
        if (storage_class & STCmanifest)
        {
            assert(0 && "manifest constant being codegened!!!");
        }
    #endif

        // don't duplicate work
        if (this->ir.resolved) return;
        this->ir.resolved = true;
        this->ir.declared = true;

        this->ir.irGlobal = new IrGlobal(this);

        Logger::println("parent: %s (%s)", parent->toChars(), parent->kind());

    #if DMDV2
        // not sure why this is only needed for d2
        bool _isconst = isConst() && init;
    #else
        bool _isconst = isConst();
    #endif

        Logger::println("Creating global variable");

        assert(!ir.initialized);
        ir.initialized = gIR->dmodule;
        std::string _name(mangle());

        LLType *_type = DtoConstInitializerType(type, init);

        // create the global variable
        LLGlobalVariable* gvar = new LLGlobalVariable(*gIR->module, _type, _isconst,
                                                      DtoLinkage(this), NULL, _name, 0, isThreadlocal());
        this->ir.irGlobal->value = gvar;

        // set the alignment
        gvar->setAlignment(this->type->alignsize());

        if (Logger::enabled())
            Logger::cout() << *gvar << '\n';

        // if this global is used from a nested function, this is necessary or
        // optimization could potentially remove the global (if it's the only use)
        if (nakedUse)
            gIR->usedArray.push_back(DtoBitCast(gvar, getVoidPtrType()));

        // assign the initializer
        if (!(storage_class & STCextern) && mustDefineSymbol(this))
        {
            if (Logger::enabled())
            {
                Logger::println("setting initializer");
                Logger::cout() << "global: " << *gvar << '\n';
    #if 0
                Logger::cout() << "init:   " << *initVal << '\n';
    #endif
            }
            // build the initializer
            LLConstant *initVal = DtoConstInitializer(loc, type, init);

            // set the initializer
            assert(!ir.irGlobal->constInit);
            ir.irGlobal->constInit = initVal;
            gvar->setInitializer(initVal);

<<<<<<< HEAD
            #ifndef DISABLE_DEBUG_INFO
            // do debug info
            if (global.params.symdebug)
                DtoDwarfGlobalVariable(gvar, this);
            #endif
=======
            // do debug info
            DtoDwarfGlobalVariable(gvar, this);
>>>>>>> cd732537
        }
    }
}

/* ================================================================== */

void TypedefDeclaration::codegen(Ir*)
{
    Logger::print("TypedefDeclaration::toObjFile: %s\n", toChars());
    LOG_SCOPE;

    // generate typeinfo
    DtoTypeInfoOf(type, false);
}

/* ================================================================== */

void EnumDeclaration::codegen(Ir*)
{
    Logger::println("Ignoring EnumDeclaration::toObjFile for %s", toChars());
}

/* ================================================================== */

void FuncDeclaration::codegen(Ir* p)
{
    // don't touch function aliases, they don't contribute any new symbols
    if (!isFuncAliasDeclaration())
    {
        DtoResolveDsymbol(this);
    }
}

/* ================================================================== */

void TemplateInstance::codegen(Ir* p)
{
#if LOG
    printf("TemplateInstance::toObjFile('%s', this = %p)\n", toChars(), this);
#endif
    if (!errors && members)
    {
        for (unsigned i = 0; i < members->dim; i++)
        {
            Dsymbol *s = (Dsymbol *)members->data[i];
            s->codegen(p);
        }
    }
}

/* ================================================================== */

void TemplateMixin::codegen(Ir* p)
{
    if (!errors && members)
    {
        for (unsigned i = 0; i < members->dim; i++)
        {
            Dsymbol *s = (Dsymbol *)members->data[i];
            if (s->isVarDeclaration())
                continue;
            s->codegen(p);
        }
    }
}

/* ================================================================== */

void AttribDeclaration::codegen(Ir* p)
{
    Array *d = include(NULL, NULL);

    if (d)
    {
        for (unsigned i = 0; i < d->dim; i++)
        {   Dsymbol *s = (Dsymbol *)d->data[i];
            s->codegen(p);
        }
    }
}

/* ================================================================== */

void obj_includelib(const char* lib);

void PragmaDeclaration::codegen(Ir* p)
{
    if (ident == Id::lib)
    {
        assert(args && args->dim == 1);

        Expression *e = (Expression *)args->data[0];

        assert(e->op == TOKstring);

        StringExp *se = (StringExp *)e;
        char *name = (char *)mem.malloc(se->len + 1);
        memcpy(name, se->string, se->len);
        name[se->len] = 0;
        obj_includelib(name);
    }
    AttribDeclaration::codegen(p);
}

/* ================================================================== */<|MERGE_RESOLUTION|>--- conflicted
+++ resolved
@@ -174,16 +174,8 @@
             ir.irGlobal->constInit = initVal;
             gvar->setInitializer(initVal);
 
-<<<<<<< HEAD
-            #ifndef DISABLE_DEBUG_INFO
-            // do debug info
-            if (global.params.symdebug)
-                DtoDwarfGlobalVariable(gvar, this);
-            #endif
-=======
             // do debug info
             DtoDwarfGlobalVariable(gvar, this);
->>>>>>> cd732537
         }
     }
 }

--- conflicted
+++ resolved
@@ -266,11 +266,7 @@
 
     // create path to exe
     llvm::sys::Path exedir(llvm::sys::path::parent_path(gExePath.str()));
-<<<<<<< HEAD
-    if (!llvm::sys::fs::exists(exedir.str()))
-=======
     if (!exedir.empty() && !llvm::sys::fs::exists(exedir.str()))
->>>>>>> cd732537
     {
         exedir.createDirectoryOnDisk(true, &errstr);
         if (!errstr.empty())

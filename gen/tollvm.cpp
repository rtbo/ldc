--- conflicted
+++ resolved
@@ -107,25 +107,13 @@
     case Tarray:
     {
         t->irtype = new IrTypeArray(t);
-<<<<<<< HEAD
-        const LLType* arrty = t->irtype->get();
-        gIR->module->addTypeName(t->toChars(), arrty);
-        return arrty;
-=======
         return t->irtype->buildType();
->>>>>>> 02466de9
     }
 
     case Tsarray:
     {
         t->irtype = new IrTypeSArray(t);
-<<<<<<< HEAD
-        const LLType* arrty = t->irtype->get();
-        gIR->module->addTypeName(t->toChars(), arrty);
-        return arrty;
-=======
         return t->irtype->buildType();
->>>>>>> 02466de9
     }
 
     // aggregates
